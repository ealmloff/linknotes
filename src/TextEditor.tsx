--- conflicted
+++ resolved
@@ -51,13 +51,9 @@
   const [showConfirmation, setShowConfirmation] = useState<boolean>(false);
   const [cursorPosition, setCursorPosition] = useState<number>(0); // Add state for cursor position
   const [activeTab, setActiveTab] = useState<string>('saved'); // Track active tab state
-<<<<<<< HEAD
   const [contextResults, setContextResults] = useState<any[]>([]);
-
-=======
   const [anchorEl, setAnchorEl] = useState<null | HTMLElement>(null);
   const [darkMode, setDarkMode] = useState(true); // Default to dark mode
->>>>>>> d4665482
 
   // Memoized values
   const editor = useMemo(() => withHistory(withReact(createEditor())), []);
